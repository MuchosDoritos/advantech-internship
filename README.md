--- conflicted
+++ resolved
@@ -81,9 +81,6 @@
 ```/ros2_openvino_toolkit/image_rviz```([sensor_msgs::msg::Image](https://github.com/ros2/common_interfaces/blob/master/sensor_msgs/msg/Image.msg))
 
 ### Service
-<<<<<<< HEAD
-TBD
-=======
 - Object Detection Service:
 ```/detect_object``` ([object_msgs::srv::DetectObject](https://github.com/intel/ros2_object_msgs/blob/master/srv/DetectObject.srv))
 - Face Detection Service:
@@ -94,7 +91,6 @@
 ```/detect_head_pose``` ([people_msgs::srv::HeadPose](https://github.com/intel/ros2_openvino_toolkit/blob/devel/people_msgs/srv/HeadPose.srv))
 - Emotion Detection Service:
 ```/detect_emotion``` ([people_msgs::srv::Emotion](https://github.com/intel/ros2_openvino_toolkit/blob/devel/people_msgs/srv/Emotion.srv))
->>>>>>> f3d4f378
 
 ### RViz
 RViz dispaly is also supported by the composited topic of original image frame with inference result.
@@ -178,8 +174,6 @@
 	```bash
 	ros2 launch dynamic_vino_sample pipeline_video.launch.py
 	```
-<<<<<<< HEAD
-=======
 * run object detection service sample code input from Image  
   Run image processing service:
 	```bash
@@ -189,12 +183,9 @@
 	```bash
 	ros2 run dynamic_vino_sample image_object_client "~/Pictures/car.jpeg"
 	```
->>>>>>> f3d4f378
-
 # TODO Features
 * Support **result filtering** for inference process, so that the inference results can be filtered to different subsidiary inference. For example, given an image, firstly we do Object Detection on it, secondly we pass cars to vehicle brand recognition and pass license plate to license number recognition.
 * Design **resource manager** to better use such resources as models, engines, and other external plugins.
 * Develop GUI based **configuration and management tools** (and monitoring and diagnose tools), in order to provide easy entry for end users to simplify their operation. 
-
 # More Information
 * ROS2 OpenVINO discription writen in Chinese: https://mp.weixin.qq.com/s/BgG3RGauv5pmHzV_hkVAdw 