// Copyright (c) 2018 Intel Corporation
//
// Licensed under the Apache License, Version 2.0 (the "License");
// you may not use this file except in compliance with the License.
// You may obtain a copy of the License at
//
//     http://www.apache.org/licenses/LICENSE-2.0
//
// Unless required by applicable law or agreed to in writing, software
// distributed under the License is distributed on an "AS IS" BASIS,
// WITHOUT WARRANTIES OR CONDITIONS OF ANY KIND, either express or implied.
// See the License for the specific language governing permissions and
// limitations under the License.

/**
 * @brief a header file with declaration of Pipeline Manager class
 * @file pipeline_manager.cpp
 */

#include <vino_param_lib/param_manager.hpp>
#include <memory>
#include <string>
#include <utility>
#include <map>

#include "dynamic_vino_lib/factory.hpp"
#include "dynamic_vino_lib/inferences/age_gender_detection.hpp"
#include "dynamic_vino_lib/inferences/emotions_detection.hpp"
#include "dynamic_vino_lib/inferences/face_detection.hpp"
#include "dynamic_vino_lib/inferences/head_pose_detection.hpp"
#include "dynamic_vino_lib/inferences/object_segmentation.hpp"
#include "dynamic_vino_lib/inputs/base_input.hpp"
#include "dynamic_vino_lib/inputs/image_input.hpp"
#include "dynamic_vino_lib/inputs/realsense_camera.hpp"
#include "dynamic_vino_lib/inputs/realsense_camera_topic.hpp"
#include "dynamic_vino_lib/inputs/standard_camera.hpp"
#include "dynamic_vino_lib/inputs/video_input.hpp"
#include "dynamic_vino_lib/models/age_gender_detection_model.hpp"
#include "dynamic_vino_lib/models/emotion_detection_model.hpp"
#include "dynamic_vino_lib/models/face_detection_model.hpp"
#include "dynamic_vino_lib/models/head_pose_detection_model.hpp"
#include "dynamic_vino_lib/models/object_segmentation_model.hpp"
#include "dynamic_vino_lib/outputs/image_window_output.hpp"
#include "dynamic_vino_lib/outputs/ros_topic_output.hpp"
#include "dynamic_vino_lib/outputs/rviz_output.hpp"
#include "dynamic_vino_lib/outputs/ros_service_output.hpp"
#include "dynamic_vino_lib/pipeline.hpp"
#include "dynamic_vino_lib/pipeline_manager.hpp"
#include "dynamic_vino_lib/pipeline_params.hpp"

std::shared_ptr<Pipeline>
PipelineManager::createPipeline(const Params::ParamManager::PipelineParams & params)
{
  if (params.name == "") {
    throw std::logic_error("The name of pipeline won't be empty!");
  }
  PipelineData data;

  std::shared_ptr<Pipeline> pipeline = std::make_shared<Pipeline>(params.name);
  pipeline->getParameters()->update(params);

  auto inputs = parseInputDevice(params);
  if (inputs.size() != 1) {
    slog::err << "currently one pipeline only supports ONE input." << slog::endl;
    return nullptr;
  }
  for (auto it = inputs.begin(); it != inputs.end(); ++it) {
    pipeline->add(it->first, it->second);
    auto node = it->second->getHandler();
    if (node != nullptr) {
      data.spin_nodes.emplace_back(node);
    }
  }

  auto outputs = parseOutput(params);
  for (auto it = outputs.begin(); it != outputs.end(); ++it) {
    pipeline->add(it->first, it->second);
  }

  auto infers = parseInference(params);
  for (auto it = infers.begin(); it != infers.end(); ++it) {
    pipeline->add(it->first, it->second);
  }

  slog::info << "Updating connections ..." << slog::endl;
  for (auto it = params.connects.begin(); it != params.connects.end(); ++it) {
    pipeline->add(it->first, it->second);
  }

  data.pipeline = pipeline;
  data.params = params;
  data.state = PipelineState_ThreadNotCreated;
  pipelines_.insert({params.name, data});

  pipeline->setCallback();
  slog::info << "One Pipeline Created!" << slog::endl;
  pipeline->printPipeline();
  return pipeline;
}

std::map<std::string, std::shared_ptr<Input::BaseInputDevice>>
PipelineManager::parseInputDevice(const Params::ParamManager::PipelineParams & params)
{
  std::map<std::string, std::shared_ptr<Input::BaseInputDevice>> inputs;
  for (auto & name : params.inputs) {
    slog::info << "Parsing InputDvice: " << name << slog::endl;
    std::shared_ptr<Input::BaseInputDevice> device = nullptr;
    if (name == kInputType_RealSenseCamera) {
      device = std::make_shared<Input::RealSenseCamera>();
    } else if (name == kInputType_StandardCamera) {
      device = std::make_shared<Input::StandardCamera>();
    } else if (name == kInputType_CameraTopic) {
      device = std::make_shared<Input::RealSenseCameraTopic>();
    } else if (name == kInputType_Video) {
      if (params.input_meta != "") {
        device = std::make_shared<Input::Video>(params.input_meta);
      }
    } else if (name == kInputType_Image) {
      if (params.input_meta != "") {
        device = std::make_shared<Input::Image>(params.input_meta);
      }
    } else {
      slog::err << "Invalid input device name: " << name << slog::endl;
    }

    if (device != nullptr) {
      device->initialize();
      inputs.insert({name, device});
      slog::info << " ... Adding one Input device: " << name << slog::endl;
    }
  }

  return inputs;
}

std::map<std::string, std::shared_ptr<Outputs::BaseOutput>>
PipelineManager::parseOutput(const Params::ParamManager::PipelineParams & params)
{
  std::map<std::string, std::shared_ptr<Outputs::BaseOutput>> outputs;
  for (auto & name : params.outputs) {
    slog::info << "Parsing Output: " << name << slog::endl;
    std::shared_ptr<Outputs::BaseOutput> object = nullptr;
    if (name == kOutputTpye_RosTopic) {
      object = std::make_shared<Outputs::RosTopicOutput>();
    } else if (name == kOutputTpye_ImageWindow) {
      object = std::make_shared<Outputs::ImageWindowOutput>("Results");
    } else if (name == kOutputTpye_RViz) {
      object = std::make_shared<Outputs::RvizOutput>();
    } else if (name == kOutputTpye_RosService) {
      object = std::make_shared<Outputs::RosServiceOutput>();
    } else {
      slog::err << "Invalid output name: " << name << slog::endl;
    }
    if (object != nullptr) {
      outputs.insert({name, object});
      slog::info << " ... Adding one Output: " << name << slog::endl;
    }
  }

  return outputs;
}

std::map<std::string, std::shared_ptr<dynamic_vino_lib::BaseInference>>
PipelineManager::parseInference(const Params::ParamManager::PipelineParams & params)
{
  /**< update plugins for devices >**/
  auto pcommon = Params::ParamManager::getInstance().getCommon();
  std::string FLAGS_l = pcommon.custom_cpu_library;
  std::string FLAGS_c = pcommon.custom_cldnn_library;
  bool FLAGS_pc = pcommon.enable_performance_count;

  std::map<std::string, std::shared_ptr<dynamic_vino_lib::BaseInference>> inferences;
  for (auto & infer : params.infers) {
    if (infer.name.empty() || infer.model.empty()) {
      continue;
    }
    slog::info << "Parsing Inference: " << infer.name << slog::endl;
    std::shared_ptr<dynamic_vino_lib::BaseInference> object = nullptr;
    if (plugins_for_devices_.find(infer.engine) == plugins_for_devices_.end()) {
      plugins_for_devices_[infer.engine] =
        *Factory::makePluginByName(infer.engine, FLAGS_l, FLAGS_c, FLAGS_pc);
    }

    if (infer.name == kInferTpye_FaceDetection) {
      object = createFaceDetection(infer);
    } else if (infer.name == kInferTpye_AgeGenderRecognition) {
      object = createAgeGenderRecognition(infer);
    } else if (infer.name == kInferTpye_EmotionRecognition) {
      object = createEmotionRecognition(infer);
    } else if (infer.name == kInferTpye_HeadPoseEstimation) {
      object = createHeadPoseEstimation(infer);
    } else if (infer.name == kInferTpye_ObjectDetection) {
      object = createObjectDetection(infer);
    } else if (infer.name == kInferTpye_ObjectSegmentation) {
      object = createObjectSegmentation(infer);
    } else {
      slog::err << "Invalid inference name: " << infer.name << slog::endl;
    }

    if (object != nullptr) {
      inferences.insert({infer.name, object});
      slog::info << " ... Adding one Inference: " << infer.name << slog::endl;
    }
  }

  return inferences;
}

std::shared_ptr<dynamic_vino_lib::BaseInference>
<<<<<<< HEAD
PipelineManager::createFaceDetection(
    const Params::ParamManager::InferenceParams& infer) {
  return createObjectDetection(infer);
=======
PipelineManager::createFaceDetection(const Params::ParamManager::InferenceParams & infer)
{
  // TODO(batch_size): add batch size in param_manager
  auto face_detection_model = std::make_shared<Models::FaceDetectionModel>(infer.model, 1, 1, 1);
  face_detection_model->modelInit();
  auto face_detection_engine =
    std::make_shared<Engines::Engine>(plugins_for_devices_[infer.engine], face_detection_model);
  auto face_inference_ptr = std::make_shared<dynamic_vino_lib::FaceDetection>(
    0.5);    // TODO(output_threshold): add output_threshold in param_manager
  face_inference_ptr->loadNetwork(face_detection_model);
  face_inference_ptr->loadEngine(face_detection_engine);

  return face_inference_ptr;
>>>>>>> 3d65b044
}

std::shared_ptr<dynamic_vino_lib::BaseInference>
PipelineManager::createAgeGenderRecognition(const Params::ParamManager::InferenceParams & param)
{
  auto model = std::make_shared<Models::AgeGenderDetectionModel>(param.model, 1, 2, 16);
  model->modelInit();
  auto engine = std::make_shared<Engines::Engine>(plugins_for_devices_[param.engine], model);
  auto infer = std::make_shared<dynamic_vino_lib::AgeGenderDetection>();
  infer->loadNetwork(model);
  infer->loadEngine(engine);

  return infer;
}

std::shared_ptr<dynamic_vino_lib::BaseInference>
PipelineManager::createEmotionRecognition(const Params::ParamManager::InferenceParams & param)
{
  auto model = std::make_shared<Models::EmotionDetectionModel>(param.model, 1, 1, 16);
  model->modelInit();
  auto engine = std::make_shared<Engines::Engine>(plugins_for_devices_[param.engine], model);
  auto infer = std::make_shared<dynamic_vino_lib::EmotionsDetection>();
  infer->loadNetwork(model);
  infer->loadEngine(engine);

  return infer;
}

std::shared_ptr<dynamic_vino_lib::BaseInference>
PipelineManager::createHeadPoseEstimation(const Params::ParamManager::InferenceParams & param)
{
  auto model = std::make_shared<Models::HeadPoseDetectionModel>(param.model, 1, 3, 16);
  model->modelInit();
  auto engine = std::make_shared<Engines::Engine>(plugins_for_devices_[param.engine], model);
  auto infer = std::make_shared<dynamic_vino_lib::HeadPoseDetection>();
  infer->loadNetwork(model);
  infer->loadEngine(engine);

  return infer;
}

std::shared_ptr<dynamic_vino_lib::BaseInference>
<<<<<<< HEAD
PipelineManager::createObjectDetection(
    const Params::ParamManager::InferenceParams& infer) {
  // TODO: add batch size in param_manager
  auto object_detection_model =
      std::make_shared<Models::ObjectDetectionModel>(infer.model, 1, 1, 1);
  object_detection_model->modelInit();
  auto object_detection_engine = std::make_shared<Engines::Engine>(
      plugins_for_devices_[infer.engine], object_detection_model);
  auto object_inference_ptr = std::make_shared<dynamic_vino_lib::ObjectDetection>(
      infer.checkroi, 0.5);  // TODO: add output_threshold in param_manager
  object_inference_ptr->loadNetwork(object_detection_model);
  object_inference_ptr->loadEngine(object_detection_engine);

  return object_inference_ptr;
=======
PipelineManager::createObjectDetection(const Params::ParamManager::InferenceParams & infer)
{
  // TODO(TBD): not implemented yet

  return createFaceDetection(infer);
>>>>>>> 3d65b044
}

std::shared_ptr<dynamic_vino_lib::BaseInference>
PipelineManager::createObjectSegmentation(const Params::ParamManager::InferenceParams & infer)
{
  auto obejct_segmentation_model =
    std::make_shared<Models::ObjectSegmentationModel>(infer.model, 1, 2, 1);
  obejct_segmentation_model->modelInit();
  auto obejct_segmentation_engine = std::make_shared<Engines::Engine>(
    plugins_for_devices_[infer.engine], obejct_segmentation_model);
  auto segmentation_inference_ptr = std::make_shared<dynamic_vino_lib::ObjectSegmentation>(0.5);
  segmentation_inference_ptr->loadNetwork(obejct_segmentation_model);
  segmentation_inference_ptr->loadEngine(obejct_segmentation_engine);

  return segmentation_inference_ptr;
}

void PipelineManager::threadPipeline(const char * name)
{
  PipelineData & p = pipelines_[name];
  while (p.state == PipelineState_ThreadRunning && p.pipeline != nullptr) {
    for (auto & node : p.spin_nodes) {
      rclcpp::spin_some(node);
    }
    p.pipeline->runOnce();
    std::this_thread::sleep_for(std::chrono::milliseconds(1));
  }
}

void PipelineManager::runAll()
{
  for (auto it = pipelines_.begin(); it != pipelines_.end(); ++it) {
    if (it->second.state != PipelineState_ThreadRunning) {
      it->second.state = PipelineState_ThreadRunning;
    }
    if (it->second.thread == nullptr) {
      it->second.thread = std::make_shared<std::thread>(&PipelineManager::threadPipeline, this,
          it->second.params.name.c_str());
    }
  }
}

void PipelineManager::stopAll()
{
  for (auto it = pipelines_.begin(); it != pipelines_.end(); ++it) {
    if (it->second.state == PipelineState_ThreadRunning) {
      it->second.state = PipelineState_ThreadStopped;
    }
  }
}

void PipelineManager::joinAll()
{
  for (auto it = pipelines_.begin(); it != pipelines_.end(); ++it) {
    if (it->second.thread != nullptr && it->second.state == PipelineState_ThreadRunning) {
      it->second.thread->join();
    }
  }
}<|MERGE_RESOLUTION|>--- conflicted
+++ resolved
@@ -207,25 +207,10 @@
 }
 
 std::shared_ptr<dynamic_vino_lib::BaseInference>
-<<<<<<< HEAD
 PipelineManager::createFaceDetection(
-    const Params::ParamManager::InferenceParams& infer) {
+  const Params::ParamManager::InferenceParams & infer)
+{
   return createObjectDetection(infer);
-=======
-PipelineManager::createFaceDetection(const Params::ParamManager::InferenceParams & infer)
-{
-  // TODO(batch_size): add batch size in param_manager
-  auto face_detection_model = std::make_shared<Models::FaceDetectionModel>(infer.model, 1, 1, 1);
-  face_detection_model->modelInit();
-  auto face_detection_engine =
-    std::make_shared<Engines::Engine>(plugins_for_devices_[infer.engine], face_detection_model);
-  auto face_inference_ptr = std::make_shared<dynamic_vino_lib::FaceDetection>(
-    0.5);    // TODO(output_threshold): add output_threshold in param_manager
-  face_inference_ptr->loadNetwork(face_detection_model);
-  face_inference_ptr->loadEngine(face_detection_engine);
-
-  return face_inference_ptr;
->>>>>>> 3d65b044
 }
 
 std::shared_ptr<dynamic_vino_lib::BaseInference>
@@ -268,28 +253,21 @@
 }
 
 std::shared_ptr<dynamic_vino_lib::BaseInference>
-<<<<<<< HEAD
 PipelineManager::createObjectDetection(
-    const Params::ParamManager::InferenceParams& infer) {
-  // TODO: add batch size in param_manager
+  const Params::ParamManager::InferenceParams & infer)
+{
+  // TODO(weizhi): add batch size in param_manager
   auto object_detection_model =
-      std::make_shared<Models::ObjectDetectionModel>(infer.model, 1, 1, 1);
+    std::make_shared<Models::ObjectDetectionModel>(infer.model, 1, 1, 1);
   object_detection_model->modelInit();
   auto object_detection_engine = std::make_shared<Engines::Engine>(
-      plugins_for_devices_[infer.engine], object_detection_model);
+    plugins_for_devices_[infer.engine], object_detection_model);
   auto object_inference_ptr = std::make_shared<dynamic_vino_lib::ObjectDetection>(
-      infer.checkroi, 0.5);  // TODO: add output_threshold in param_manager
+    infer.checkroi, 0.5);    // TODO(weizhi): add output_threshold in param_manager
   object_inference_ptr->loadNetwork(object_detection_model);
   object_inference_ptr->loadEngine(object_detection_engine);
 
   return object_inference_ptr;
-=======
-PipelineManager::createObjectDetection(const Params::ParamManager::InferenceParams & infer)
-{
-  // TODO(TBD): not implemented yet
-
-  return createFaceDetection(infer);
->>>>>>> 3d65b044
 }
 
 std::shared_ptr<dynamic_vino_lib::BaseInference>
