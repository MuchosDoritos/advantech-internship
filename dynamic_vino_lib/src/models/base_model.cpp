--- conflicted
+++ resolved
@@ -46,10 +46,6 @@
   slog::info << "Loading network files" << slog::endl;
   // Read network model
   net_reader_->ReadNetwork(model_loc_);
-<<<<<<< HEAD
-  // Set batch size to given max_batch_size_  
-=======
->>>>>>> 6875493f
   // Extract model name and load it's weights
   // remove extension
   size_t last_index = model_loc_.find_last_of(".");
@@ -61,15 +57,10 @@
   // Read labels (if any)
   std::string label_file_name = raw_name + ".labels";
   loadLabelsFromFile(label_file_name);
-<<<<<<< HEAD
-  
-=======
 
   // Set batch size to given max_batch_size_
   slog::info << "Batch size is set to  " << max_batch_size_ << slog::endl;
   net_reader_->getNetwork().setBatchSize(max_batch_size_);
-
->>>>>>> 6875493f
   /** DEPRECATED!
   checkLayerProperty(net_reader_);
   setLayerProperty(net_reader_); */
