--- conflicted
+++ resolved
@@ -51,16 +51,10 @@
  * @class FaceDetection
  * @brief Class to load face detection model and perform face detection.
  */
-<<<<<<< HEAD
-class FaceDetection : public ObjectDetection {
- public:
-  explicit FaceDetection(bool, double);
-=======
 class FaceDetection : public ObjectDetection
 {
 public:
-  explicit FaceDetection(double);
->>>>>>> 3d65b044
+  explicit FaceDetection(bool, double);
 };
 }  // namespace dynamic_vino_lib
 #endif  // DYNAMIC_VINO_LIB__INFERENCES__FACE_DETECTION_HPP_